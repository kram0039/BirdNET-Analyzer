footer {
    display: none !important;
}

#single_file_audio,
#single_file_audio * {
    max-height: 81.6px;
    min-height: 0;
}

#update-available a {
    text-decoration: none;
}

:root {
    --block-title-text-color: var(--neutral-800);
    --block-info-text-color: var(--neutral-500);
}

#single-file-output td:first-of-type span {
    text-align: center;
<<<<<<< HEAD
}

.table-container>.header-row {
    display: none;
}



#embeddings-search-results {
    overflow-y: scroll;
    height: 700px;
}
=======
}
>>>>>>> 3d196849
<|MERGE_RESOLUTION|>--- conflicted
+++ resolved
@@ -19,19 +19,9 @@
 
 #single-file-output td:first-of-type span {
     text-align: center;
-<<<<<<< HEAD
 }
-
-.table-container>.header-row {
-    display: none;
-}
-
-
 
 #embeddings-search-results {
     overflow-y: scroll;
     height: 700px;
 }
-=======
-}
->>>>>>> 3d196849
