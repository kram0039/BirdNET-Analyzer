#################
# Misc settings #
#################

# GUI version
GUI_VERSION: str = "1.0-beta"

# Random seed for gaussian noise
RANDOM_SEED: int = 42

##########################
# Model paths and config #
##########################

MODEL_VERSION: str = "V2.4"
PB_MODEL: str = "checkpoints/V2.4/BirdNET_GLOBAL_6K_V2.4_Model"
# MODEL_PATH = PB_MODEL # This will load the protobuf model
MODEL_PATH: str = "checkpoints/V2.4/BirdNET_GLOBAL_6K_V2.4_Model_FP32.tflite"
MDATA_MODEL_PATH: str = "checkpoints/V2.4/BirdNET_GLOBAL_6K_V2.4_MData_Model_V2_FP16.tflite"
LABELS_FILE: str = "checkpoints/V2.4/BirdNET_GLOBAL_6K_V2.4_Labels.txt"
TRANSLATED_LABELS_PATH: str = "labels/V2.4"

# Path to custom trained classifier
# If None, no custom classifier will be used
# Make sure to set the LABELS_FILE above accordingly
CUSTOM_CLASSIFIER = None

##################
# Audio settings #
##################

# We use a sample rate of 48kHz, so the model input size is
# (batch size, 48000 kHz * 3 seconds) = (1, 144000)
# Recordings will be resampled automatically.
SAMPLE_RATE: int = 48000

# We're using 3-second chunks
SIG_LENGTH: float = 3.0

# Define overlap between consecutive chunks <3.0; 0 = no overlap
SIG_OVERLAP: float = 0

# Define minimum length of audio chunk for prediction,
# chunks shorter than 3 seconds will be padded with zeros
SIG_MINLEN: float = 1.0

# Frequency range. This is model specific and should not be changed.
SIG_FMIN: int = 0
SIG_FMAX: int = 15000

# Settings for bandpass filter
BANDPASS_FMIN: int = 0
BANDPASS_FMAX: int = 15000

#####################
# Metadata settings #
#####################

LATITUDE: float = -1
LONGITUDE: float = -1
WEEK: int = -1
LOCATION_FILTER_THRESHOLD: float = 0.03

######################
# Inference settings #
######################

# If None or empty file, no custom species list will be used
# Note: Entries in this list have to match entries from the LABELS_FILE
# We use the 2021 eBird taxonomy for species names (Clements list)
CODES_FILE: str = "eBird_taxonomy_codes_2021E.json"
SPECIES_LIST_FILE: str = "example/species_list.txt"

# File input path and output path for selection tables
INPUT_PATH: str = "example/"
OUTPUT_PATH: str = "example/"

# Supported file types
ALLOWED_FILETYPES: list[str] = ["wav", "flac", "mp3", "ogg", "m4a", "wma", "aiff", "aif"]

# Number of threads to use for inference.
# Can be as high as number of CPUs in your system
CPU_THREADS: int = 8
TFLITE_THREADS: int = 1

# False will output logits, True will convert to sigmoid activations
APPLY_SIGMOID: bool = True
SIGMOID_SENSITIVITY: float = 1.0

# Minimum confidence score to include in selection table
# (be aware: if APPLY_SIGMOID = False, this no longer represents
# probabilities and needs to be adjusted)
MIN_CONFIDENCE: float = 0.1

# Number of samples to process at the same time. Higher values can increase
# processing speed, but will also increase memory usage.
# Might only be useful for GPU inference.
BATCH_SIZE: int = 1


# Number of seconds to load from a file at a time
# Files will be loaded into memory in segments that are only as long as this value
# Lowering this value results in lower memory usage
FILE_SPLITTING_DURATION: int = 600

# Specifies the output format. 'table' denotes a Raven selection table,
# 'audacity' denotes a TXT file with the same format as Audacity timeline labels
# 'csv' denotes a generic CSV file with start, end, species and confidence.
RESULT_TYPE: str = "table"

#####################
# Training settings #
#####################

# Training data path
TRAIN_DATA_PATH: str = "train_data/"

# Sample crop mode
SAMPLE_CROP_MODE: str = "center"

# List of non-event classes
NON_EVENT_CLASSES: list[str] = ["noise", "other", "background", "silence"]

# Upsampling settings
UPSAMPLING_RATIO: float = 0.0
UPSAMPLING_MODE = "repeat"

# Number of epochs to train for
TRAIN_EPOCHS: int = 50

# Batch size for training
TRAIN_BATCH_SIZE: int = 32

# Validation split (percentage)
TRAIN_VAL_SPLIT: float = 0.2

# Learning rate for training
TRAIN_LEARNING_RATE: float = 0.001

# Number of hidden units in custom classifier
# If >0, a two-layer classifier will be trained
TRAIN_HIDDEN_UNITS: int = 0

# Dropout rate for training
TRAIN_DROPOUT: float = 0.0

# Whether to use mixup for training
TRAIN_WITH_MIXUP: bool = False

# Whether to apply label smoothing for training
TRAIN_WITH_LABEL_SMOOTHING: bool = False

# Model output format
TRAINED_MODEL_OUTPUT_FORMAT: str = "tflite"

# Model save mode (replace or append new classifier)
TRAINED_MODEL_SAVE_MODE: str = "replace"

# Cache settings
TRAIN_CACHE_MODE: str = "none"
TRAIN_CACHE_FILE: str = "train_cache.npz"

# Use automatic Hyperparameter tuning
AUTOTUNE: bool = False

# How many trials are done for the hyperparameter tuning
AUTOTUNE_TRIALS: int = 50

# How many executions per trial are done for the hyperparameter tuning
# Mutliple executions will be averaged, so the evaluation is more consistent
AUTOTUNE_EXECUTIONS_PER_TRIAL: int = 1

# If a binary classification model is trained.
# This value will be detected automatically in the training script, if only one class and a non-event class is used.
BINARY_CLASSIFICATION: bool = False

# If a model for a multi-label setting is trained.
# This value will automatically be set, if subfolders in the input direcotry are named with multiple classes separated by commas.
MULTI_LABEL: bool = False

#####################
# Misc runtime vars #
#####################
CODES = {}
LABELS: list[str] = []
TRANSLATED_LABELS: list[str] = []
SPECIES_LIST: list[str] = []
ERROR_LOG_FILE: str = "error_log.txt"
FILE_LIST = []
FILE_STORAGE_PATH: str = ""

######################
# Get and set config #
######################


def getConfig():
    return {
<<<<<<< HEAD
        'RANDOM_SEED': RANDOM_SEED,
        'MODEL_VERSION': MODEL_VERSION,
        'PB_MODEL': PB_MODEL,
        'MODEL_PATH': MODEL_PATH,
        'MDATA_MODEL_PATH': MDATA_MODEL_PATH,
        'LABELS_FILE': LABELS_FILE,
        'TRANSLATED_LABELS_PATH': TRANSLATED_LABELS_PATH,
        'CUSTOM_CLASSIFIER': CUSTOM_CLASSIFIER,
        'SAMPLE_RATE': SAMPLE_RATE,
        'SIG_LENGTH': SIG_LENGTH,
        'SIG_OVERLAP': SIG_OVERLAP,
        'SIG_MINLEN': SIG_MINLEN,
        'SIG_FMIN': SIG_FMIN,
        'SIG_FMAX': SIG_FMAX,
        'BANDPASS_FMIN': BANDPASS_FMIN,
        'BANDPASS_FMAX': BANDPASS_FMAX,
        'LATITUDE': LATITUDE,
        'LONGITUDE': LONGITUDE,
        'WEEK': WEEK,
        'LOCATION_FILTER_THRESHOLD': LOCATION_FILTER_THRESHOLD,
        'CODES_FILE': CODES_FILE,
        'SPECIES_LIST_FILE': SPECIES_LIST_FILE,
        'ALLOWED_FILETYPES': ALLOWED_FILETYPES,
        'INPUT_PATH': INPUT_PATH,
        'OUTPUT_PATH': OUTPUT_PATH,
        'CPU_THREADS': CPU_THREADS,
        'TFLITE_THREADS': TFLITE_THREADS,
        'APPLY_SIGMOID': APPLY_SIGMOID,
        'SIGMOID_SENSITIVITY': SIGMOID_SENSITIVITY,
        'MIN_CONFIDENCE': MIN_CONFIDENCE,
        'BATCH_SIZE': BATCH_SIZE,
        'RESULT_TYPE': RESULT_TYPE,
        'TRAIN_DATA_PATH': TRAIN_DATA_PATH,
        'SAMPLE_CROP_MODE': SAMPLE_CROP_MODE,
        'NON_EVENT_CLASSES': NON_EVENT_CLASSES,
        'UPSAMPLING_RATIO': UPSAMPLING_RATIO,
        'UPSAMPLING_MODE': UPSAMPLING_MODE,
        'TRAIN_EPOCHS': TRAIN_EPOCHS,
        'TRAIN_VAL_SPLIT': TRAIN_VAL_SPLIT,
        'TRAIN_BATCH_SIZE': TRAIN_BATCH_SIZE,
        'TRAIN_LEARNING_RATE': TRAIN_LEARNING_RATE,
        'TRAIN_HIDDEN_UNITS': TRAIN_HIDDEN_UNITS,
        'TRAIN_DROPOUT': TRAIN_DROPOUT,
        'TRAIN_WITH_MIXUP': TRAIN_WITH_MIXUP,
        'TRAIN_WITH_LABEL_SMOOTHING': TRAIN_WITH_LABEL_SMOOTHING,
        'TRAINED_MODEL_OUTPUT_FORMAT': TRAINED_MODEL_OUTPUT_FORMAT,
        'TRAINED_MODEL_SAVE_MODE': TRAINED_MODEL_SAVE_MODE,
        'TRAIN_CACHE_MODE': TRAIN_CACHE_MODE,
        'TRAIN_CACHE_FILE': TRAIN_CACHE_FILE,
        'CODES': CODES,
        'LABELS': LABELS,
        'TRANSLATED_LABELS': TRANSLATED_LABELS,
        'SPECIES_LIST': SPECIES_LIST,
        'ERROR_LOG_FILE': ERROR_LOG_FILE,
        'FILE_LIST': FILE_LIST,
        'FILE_STORAGE_PATH': FILE_STORAGE_PATH
=======
        "RANDOM_SEED": RANDOM_SEED,
        "MODEL_VERSION": MODEL_VERSION,
        "PB_MODEL": PB_MODEL,
        "MODEL_PATH": MODEL_PATH,
        "MDATA_MODEL_PATH": MDATA_MODEL_PATH,
        "LABELS_FILE": LABELS_FILE,
        "TRANSLATED_LABELS_PATH": TRANSLATED_LABELS_PATH,
        "CUSTOM_CLASSIFIER": CUSTOM_CLASSIFIER,
        "SAMPLE_RATE": SAMPLE_RATE,
        "SIG_LENGTH": SIG_LENGTH,
        "SIG_OVERLAP": SIG_OVERLAP,
        "SIG_MINLEN": SIG_MINLEN,
        "SIG_FMIN": SIG_FMIN,
        "SIG_FMAX": SIG_FMAX,
        "LATITUDE": LATITUDE,
        "LONGITUDE": LONGITUDE,
        "WEEK": WEEK,
        "LOCATION_FILTER_THRESHOLD": LOCATION_FILTER_THRESHOLD,
        "CODES_FILE": CODES_FILE,
        "SPECIES_LIST_FILE": SPECIES_LIST_FILE,
        "ALLOWED_FILETYPES": ALLOWED_FILETYPES,
        "INPUT_PATH": INPUT_PATH,
        "OUTPUT_PATH": OUTPUT_PATH,
        "CPU_THREADS": CPU_THREADS,
        "TFLITE_THREADS": TFLITE_THREADS,
        "APPLY_SIGMOID": APPLY_SIGMOID,
        "SIGMOID_SENSITIVITY": SIGMOID_SENSITIVITY,
        "MIN_CONFIDENCE": MIN_CONFIDENCE,
        "BATCH_SIZE": BATCH_SIZE,
        "RESULT_TYPE": RESULT_TYPE,
        "TRAIN_DATA_PATH": TRAIN_DATA_PATH,
        "SAMPLE_CROP_MODE": SAMPLE_CROP_MODE,
        "NON_EVENT_CLASSES": NON_EVENT_CLASSES,
        "UPSAMPLING_RATIO": UPSAMPLING_RATIO,
        "UPSAMPLING_MODE": UPSAMPLING_MODE,
        "TRAIN_EPOCHS": TRAIN_EPOCHS,
        "TRAIN_VAL_SPLIT": TRAIN_VAL_SPLIT,
        "TRAIN_BATCH_SIZE": TRAIN_BATCH_SIZE,
        "TRAIN_LEARNING_RATE": TRAIN_LEARNING_RATE,
        "TRAIN_HIDDEN_UNITS": TRAIN_HIDDEN_UNITS,
        "TRAIN_DROPOUT": TRAIN_DROPOUT,
        "TRAIN_WITH_MIXUP": TRAIN_WITH_MIXUP,
        "TRAIN_WITH_LABEL_SMOOTHING": TRAIN_WITH_LABEL_SMOOTHING,
        "TRAINED_MODEL_OUTPUT_FORMAT": TRAINED_MODEL_OUTPUT_FORMAT,
        "TRAINED_MODEL_SAVE_MODE": TRAINED_MODEL_SAVE_MODE,
        "TRAIN_CACHE_MODE": TRAIN_CACHE_MODE,
        "TRAIN_CACHE_FILE": TRAIN_CACHE_FILE,
        "CODES": CODES,
        "LABELS": LABELS,
        "TRANSLATED_LABELS": TRANSLATED_LABELS,
        "SPECIES_LIST": SPECIES_LIST,
        "ERROR_LOG_FILE": ERROR_LOG_FILE,
        "FILE_LIST": FILE_LIST,
        "FILE_STORAGE_PATH": FILE_STORAGE_PATH,
>>>>>>> 7fe54c13
    }


def setConfig(c):

    global RANDOM_SEED
    global MODEL_VERSION
    global PB_MODEL
    global MODEL_PATH
    global MDATA_MODEL_PATH
    global LABELS_FILE
    global TRANSLATED_LABELS_PATH
    global CUSTOM_CLASSIFIER
    global SAMPLE_RATE
    global SIG_LENGTH
    global SIG_OVERLAP
    global SIG_MINLEN
    global SIG_FMIN
    global SIG_FMAX
    global BANDPASS_FMIN
    global BANDPASS_FMAX
    global LATITUDE
    global LONGITUDE
    global WEEK
    global LOCATION_FILTER_THRESHOLD
    global CODES_FILE
    global SPECIES_LIST_FILE
    global ALLOWED_FILETYPES
    global INPUT_PATH
    global OUTPUT_PATH
    global CPU_THREADS
    global TFLITE_THREADS
    global APPLY_SIGMOID
    global SIGMOID_SENSITIVITY
    global MIN_CONFIDENCE
    global BATCH_SIZE
    global RESULT_TYPE
    global TRAIN_DATA_PATH
    global SAMPLE_CROP_MODE
    global NON_EVENT_CLASSES
    global UPSAMPLING_RATIO
    global UPSAMPLING_MODE
    global TRAIN_EPOCHS
    global TRAIN_VAL_SPLIT
    global TRAIN_BATCH_SIZE
    global TRAIN_LEARNING_RATE
    global TRAIN_HIDDEN_UNITS
    global TRAIN_DROPOUT
    global TRAIN_WITH_MIXUP
    global TRAIN_WITH_LABEL_SMOOTHING
    global TRAINED_MODEL_OUTPUT_FORMAT
    global TRAINED_MODEL_SAVE_MODE
    global TRAIN_CACHE_MODE
    global TRAIN_CACHE_FILE
    global CODES
    global LABELS
    global TRANSLATED_LABELS
    global SPECIES_LIST
    global ERROR_LOG_FILE
    global FILE_LIST
    global FILE_STORAGE_PATH

<<<<<<< HEAD
    RANDOM_SEED = c['RANDOM_SEED']
    MODEL_VERSION = c['MODEL_VERSION']
    PB_MODEL = c['PB_MODEL']
    MODEL_PATH = c['MODEL_PATH']
    MDATA_MODEL_PATH = c['MDATA_MODEL_PATH']
    LABELS_FILE = c['LABELS_FILE']
    TRANSLATED_LABELS_PATH = c['TRANSLATED_LABELS_PATH']
    CUSTOM_CLASSIFIER = c['CUSTOM_CLASSIFIER']
    SAMPLE_RATE = c['SAMPLE_RATE']
    SIG_LENGTH = c['SIG_LENGTH']
    SIG_OVERLAP = c['SIG_OVERLAP']
    SIG_MINLEN = c['SIG_MINLEN']
    SIG_FMIN = c['SIG_FMIN']
    SIG_FMAX = c['SIG_FMAX']
    BANDPASS_FMIN = c['BANDPASS_FMIN']
    BANDPASS_FMAX = c['BANDPASS_FMAX']
    LATITUDE = c['LATITUDE']
    LONGITUDE = c['LONGITUDE']
    WEEK = c['WEEK']
    LOCATION_FILTER_THRESHOLD = c['LOCATION_FILTER_THRESHOLD']
    CODES_FILE = c['CODES_FILE']
    SPECIES_LIST_FILE = c['SPECIES_LIST_FILE']
    ALLOWED_FILETYPES = c['ALLOWED_FILETYPES']
    INPUT_PATH = c['INPUT_PATH']
    OUTPUT_PATH = c['OUTPUT_PATH']
    CPU_THREADS = c['CPU_THREADS']
    TFLITE_THREADS = c['TFLITE_THREADS']
    APPLY_SIGMOID = c['APPLY_SIGMOID']
    SIGMOID_SENSITIVITY = c['SIGMOID_SENSITIVITY']
    MIN_CONFIDENCE = c['MIN_CONFIDENCE']
    BATCH_SIZE = c['BATCH_SIZE']
    RESULT_TYPE = c['RESULT_TYPE']
    TRAIN_DATA_PATH = c['TRAIN_DATA_PATH']
    SAMPLE_CROP_MODE = c['SAMPLE_CROP_MODE']
    NON_EVENT_CLASSES = c['NON_EVENT_CLASSES']
    UPSAMPLING_RATIO = c['UPSAMPLING_RATIO']
    UPSAMPLING_MODE = c['UPSAMPLING_MODE']
    TRAIN_EPOCHS = c['TRAIN_EPOCHS']
    TRAIN_VAL_SPLIT = c['TRAIN_VAL_SPLIT']
    TRAIN_BATCH_SIZE = c['TRAIN_BATCH_SIZE']
    TRAIN_LEARNING_RATE = c['TRAIN_LEARNING_RATE']
    TRAIN_HIDDEN_UNITS = c['TRAIN_HIDDEN_UNITS']
    TRAIN_DROPOUT = c['TRAIN_DROPOUT']
    TRAIN_WITH_MIXUP = c['TRAIN_WITH_MIXUP']
    TRAIN_WITH_LABEL_SMOOTHING = c['TRAIN_WITH_LABEL_SMOOTHING']
    TRAINED_MODEL_OUTPUT_FORMAT = c['TRAINED_MODEL_OUTPUT_FORMAT']
    TRAINED_MODEL_SAVE_MODE = c['TRAINED_MODEL_SAVE_MODE']
    TRAIN_CACHE_MODE = c['TRAIN_CACHE_MODE']
    TRAIN_CACHE_FILE = c['TRAIN_CACHE_FILE']
    CODES = c['CODES']
    LABELS = c['LABELS']
    TRANSLATED_LABELS = c['TRANSLATED_LABELS']
    SPECIES_LIST = c['SPECIES_LIST']
    ERROR_LOG_FILE = c['ERROR_LOG_FILE']
    FILE_LIST = c['FILE_LIST']
    FILE_STORAGE_PATH = c['FILE_STORAGE_PATH']
=======
    RANDOM_SEED = c["RANDOM_SEED"]
    MODEL_VERSION = c["MODEL_VERSION"]
    PB_MODEL = c["PB_MODEL"]
    MODEL_PATH = c["MODEL_PATH"]
    MDATA_MODEL_PATH = c["MDATA_MODEL_PATH"]
    LABELS_FILE = c["LABELS_FILE"]
    TRANSLATED_LABELS_PATH = c["TRANSLATED_LABELS_PATH"]
    CUSTOM_CLASSIFIER = c["CUSTOM_CLASSIFIER"]
    SAMPLE_RATE = c["SAMPLE_RATE"]
    SIG_LENGTH = c["SIG_LENGTH"]
    SIG_OVERLAP = c["SIG_OVERLAP"]
    SIG_MINLEN = c["SIG_MINLEN"]
    SIG_FMIN = c["SIG_FMIN"]
    SIG_FMAX = c["SIG_FMAX"]
    LATITUDE = c["LATITUDE"]
    LONGITUDE = c["LONGITUDE"]
    WEEK = c["WEEK"]
    LOCATION_FILTER_THRESHOLD = c["LOCATION_FILTER_THRESHOLD"]
    CODES_FILE = c["CODES_FILE"]
    SPECIES_LIST_FILE = c["SPECIES_LIST_FILE"]
    ALLOWED_FILETYPES = c["ALLOWED_FILETYPES"]
    INPUT_PATH = c["INPUT_PATH"]
    OUTPUT_PATH = c["OUTPUT_PATH"]
    CPU_THREADS = c["CPU_THREADS"]
    TFLITE_THREADS = c["TFLITE_THREADS"]
    APPLY_SIGMOID = c["APPLY_SIGMOID"]
    SIGMOID_SENSITIVITY = c["SIGMOID_SENSITIVITY"]
    MIN_CONFIDENCE = c["MIN_CONFIDENCE"]
    BATCH_SIZE = c["BATCH_SIZE"]
    RESULT_TYPE = c["RESULT_TYPE"]
    TRAIN_DATA_PATH = c["TRAIN_DATA_PATH"]
    SAMPLE_CROP_MODE = c["SAMPLE_CROP_MODE"]
    NON_EVENT_CLASSES = c["NON_EVENT_CLASSES"]
    UPSAMPLING_RATIO = c["UPSAMPLING_RATIO"]
    UPSAMPLING_MODE = c["UPSAMPLING_MODE"]
    TRAIN_EPOCHS = c["TRAIN_EPOCHS"]
    TRAIN_VAL_SPLIT = c["TRAIN_VAL_SPLIT"]
    TRAIN_BATCH_SIZE = c["TRAIN_BATCH_SIZE"]
    TRAIN_LEARNING_RATE = c["TRAIN_LEARNING_RATE"]
    TRAIN_HIDDEN_UNITS = c["TRAIN_HIDDEN_UNITS"]
    TRAIN_DROPOUT = c["TRAIN_DROPOUT"]
    TRAIN_WITH_MIXUP = c["TRAIN_WITH_MIXUP"]
    TRAIN_WITH_LABEL_SMOOTHING = c["TRAIN_WITH_LABEL_SMOOTHING"]
    TRAINED_MODEL_OUTPUT_FORMAT = c["TRAINED_MODEL_OUTPUT_FORMAT"]
    TRAINED_MODEL_SAVE_MODE = c["TRAINED_MODEL_SAVE_MODE"]
    TRAIN_CACHE_MODE = c["TRAIN_CACHE_MODE"]
    TRAIN_CACHE_FILE = c["TRAIN_CACHE_FILE"]
    CODES = c["CODES"]
    LABELS = c["LABELS"]
    TRANSLATED_LABELS = c["TRANSLATED_LABELS"]
    SPECIES_LIST = c["SPECIES_LIST"]
    ERROR_LOG_FILE = c["ERROR_LOG_FILE"]
    FILE_LIST = c["FILE_LIST"]
    FILE_STORAGE_PATH = c["FILE_STORAGE_PATH"]
>>>>>>> 7fe54c13
<|MERGE_RESOLUTION|>--- conflicted
+++ resolved
@@ -196,7 +196,6 @@
 
 def getConfig():
     return {
-<<<<<<< HEAD
         'RANDOM_SEED': RANDOM_SEED,
         'MODEL_VERSION': MODEL_VERSION,
         'PB_MODEL': PB_MODEL,
@@ -253,62 +252,6 @@
         'ERROR_LOG_FILE': ERROR_LOG_FILE,
         'FILE_LIST': FILE_LIST,
         'FILE_STORAGE_PATH': FILE_STORAGE_PATH
-=======
-        "RANDOM_SEED": RANDOM_SEED,
-        "MODEL_VERSION": MODEL_VERSION,
-        "PB_MODEL": PB_MODEL,
-        "MODEL_PATH": MODEL_PATH,
-        "MDATA_MODEL_PATH": MDATA_MODEL_PATH,
-        "LABELS_FILE": LABELS_FILE,
-        "TRANSLATED_LABELS_PATH": TRANSLATED_LABELS_PATH,
-        "CUSTOM_CLASSIFIER": CUSTOM_CLASSIFIER,
-        "SAMPLE_RATE": SAMPLE_RATE,
-        "SIG_LENGTH": SIG_LENGTH,
-        "SIG_OVERLAP": SIG_OVERLAP,
-        "SIG_MINLEN": SIG_MINLEN,
-        "SIG_FMIN": SIG_FMIN,
-        "SIG_FMAX": SIG_FMAX,
-        "LATITUDE": LATITUDE,
-        "LONGITUDE": LONGITUDE,
-        "WEEK": WEEK,
-        "LOCATION_FILTER_THRESHOLD": LOCATION_FILTER_THRESHOLD,
-        "CODES_FILE": CODES_FILE,
-        "SPECIES_LIST_FILE": SPECIES_LIST_FILE,
-        "ALLOWED_FILETYPES": ALLOWED_FILETYPES,
-        "INPUT_PATH": INPUT_PATH,
-        "OUTPUT_PATH": OUTPUT_PATH,
-        "CPU_THREADS": CPU_THREADS,
-        "TFLITE_THREADS": TFLITE_THREADS,
-        "APPLY_SIGMOID": APPLY_SIGMOID,
-        "SIGMOID_SENSITIVITY": SIGMOID_SENSITIVITY,
-        "MIN_CONFIDENCE": MIN_CONFIDENCE,
-        "BATCH_SIZE": BATCH_SIZE,
-        "RESULT_TYPE": RESULT_TYPE,
-        "TRAIN_DATA_PATH": TRAIN_DATA_PATH,
-        "SAMPLE_CROP_MODE": SAMPLE_CROP_MODE,
-        "NON_EVENT_CLASSES": NON_EVENT_CLASSES,
-        "UPSAMPLING_RATIO": UPSAMPLING_RATIO,
-        "UPSAMPLING_MODE": UPSAMPLING_MODE,
-        "TRAIN_EPOCHS": TRAIN_EPOCHS,
-        "TRAIN_VAL_SPLIT": TRAIN_VAL_SPLIT,
-        "TRAIN_BATCH_SIZE": TRAIN_BATCH_SIZE,
-        "TRAIN_LEARNING_RATE": TRAIN_LEARNING_RATE,
-        "TRAIN_HIDDEN_UNITS": TRAIN_HIDDEN_UNITS,
-        "TRAIN_DROPOUT": TRAIN_DROPOUT,
-        "TRAIN_WITH_MIXUP": TRAIN_WITH_MIXUP,
-        "TRAIN_WITH_LABEL_SMOOTHING": TRAIN_WITH_LABEL_SMOOTHING,
-        "TRAINED_MODEL_OUTPUT_FORMAT": TRAINED_MODEL_OUTPUT_FORMAT,
-        "TRAINED_MODEL_SAVE_MODE": TRAINED_MODEL_SAVE_MODE,
-        "TRAIN_CACHE_MODE": TRAIN_CACHE_MODE,
-        "TRAIN_CACHE_FILE": TRAIN_CACHE_FILE,
-        "CODES": CODES,
-        "LABELS": LABELS,
-        "TRANSLATED_LABELS": TRANSLATED_LABELS,
-        "SPECIES_LIST": SPECIES_LIST,
-        "ERROR_LOG_FILE": ERROR_LOG_FILE,
-        "FILE_LIST": FILE_LIST,
-        "FILE_STORAGE_PATH": FILE_STORAGE_PATH,
->>>>>>> 7fe54c13
     }
 
 
@@ -371,7 +314,6 @@
     global FILE_LIST
     global FILE_STORAGE_PATH
 
-<<<<<<< HEAD
     RANDOM_SEED = c['RANDOM_SEED']
     MODEL_VERSION = c['MODEL_VERSION']
     PB_MODEL = c['PB_MODEL']
@@ -427,60 +369,4 @@
     SPECIES_LIST = c['SPECIES_LIST']
     ERROR_LOG_FILE = c['ERROR_LOG_FILE']
     FILE_LIST = c['FILE_LIST']
-    FILE_STORAGE_PATH = c['FILE_STORAGE_PATH']
-=======
-    RANDOM_SEED = c["RANDOM_SEED"]
-    MODEL_VERSION = c["MODEL_VERSION"]
-    PB_MODEL = c["PB_MODEL"]
-    MODEL_PATH = c["MODEL_PATH"]
-    MDATA_MODEL_PATH = c["MDATA_MODEL_PATH"]
-    LABELS_FILE = c["LABELS_FILE"]
-    TRANSLATED_LABELS_PATH = c["TRANSLATED_LABELS_PATH"]
-    CUSTOM_CLASSIFIER = c["CUSTOM_CLASSIFIER"]
-    SAMPLE_RATE = c["SAMPLE_RATE"]
-    SIG_LENGTH = c["SIG_LENGTH"]
-    SIG_OVERLAP = c["SIG_OVERLAP"]
-    SIG_MINLEN = c["SIG_MINLEN"]
-    SIG_FMIN = c["SIG_FMIN"]
-    SIG_FMAX = c["SIG_FMAX"]
-    LATITUDE = c["LATITUDE"]
-    LONGITUDE = c["LONGITUDE"]
-    WEEK = c["WEEK"]
-    LOCATION_FILTER_THRESHOLD = c["LOCATION_FILTER_THRESHOLD"]
-    CODES_FILE = c["CODES_FILE"]
-    SPECIES_LIST_FILE = c["SPECIES_LIST_FILE"]
-    ALLOWED_FILETYPES = c["ALLOWED_FILETYPES"]
-    INPUT_PATH = c["INPUT_PATH"]
-    OUTPUT_PATH = c["OUTPUT_PATH"]
-    CPU_THREADS = c["CPU_THREADS"]
-    TFLITE_THREADS = c["TFLITE_THREADS"]
-    APPLY_SIGMOID = c["APPLY_SIGMOID"]
-    SIGMOID_SENSITIVITY = c["SIGMOID_SENSITIVITY"]
-    MIN_CONFIDENCE = c["MIN_CONFIDENCE"]
-    BATCH_SIZE = c["BATCH_SIZE"]
-    RESULT_TYPE = c["RESULT_TYPE"]
-    TRAIN_DATA_PATH = c["TRAIN_DATA_PATH"]
-    SAMPLE_CROP_MODE = c["SAMPLE_CROP_MODE"]
-    NON_EVENT_CLASSES = c["NON_EVENT_CLASSES"]
-    UPSAMPLING_RATIO = c["UPSAMPLING_RATIO"]
-    UPSAMPLING_MODE = c["UPSAMPLING_MODE"]
-    TRAIN_EPOCHS = c["TRAIN_EPOCHS"]
-    TRAIN_VAL_SPLIT = c["TRAIN_VAL_SPLIT"]
-    TRAIN_BATCH_SIZE = c["TRAIN_BATCH_SIZE"]
-    TRAIN_LEARNING_RATE = c["TRAIN_LEARNING_RATE"]
-    TRAIN_HIDDEN_UNITS = c["TRAIN_HIDDEN_UNITS"]
-    TRAIN_DROPOUT = c["TRAIN_DROPOUT"]
-    TRAIN_WITH_MIXUP = c["TRAIN_WITH_MIXUP"]
-    TRAIN_WITH_LABEL_SMOOTHING = c["TRAIN_WITH_LABEL_SMOOTHING"]
-    TRAINED_MODEL_OUTPUT_FORMAT = c["TRAINED_MODEL_OUTPUT_FORMAT"]
-    TRAINED_MODEL_SAVE_MODE = c["TRAINED_MODEL_SAVE_MODE"]
-    TRAIN_CACHE_MODE = c["TRAIN_CACHE_MODE"]
-    TRAIN_CACHE_FILE = c["TRAIN_CACHE_FILE"]
-    CODES = c["CODES"]
-    LABELS = c["LABELS"]
-    TRANSLATED_LABELS = c["TRANSLATED_LABELS"]
-    SPECIES_LIST = c["SPECIES_LIST"]
-    ERROR_LOG_FILE = c["ERROR_LOG_FILE"]
-    FILE_LIST = c["FILE_LIST"]
-    FILE_STORAGE_PATH = c["FILE_STORAGE_PATH"]
->>>>>>> 7fe54c13
+    FILE_STORAGE_PATH = c['FILE_STORAGE_PATH']